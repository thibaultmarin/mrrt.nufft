--- conflicted
+++ resolved
@@ -6,30 +6,18 @@
 from numpy.testing import assert_equal, assert_
 import pytest
 
-<<<<<<< HEAD
+import pyir.nufft
+from pyir.nufft import config
 from pyir.nufft.nufft_utils import (
     _nufft_interp_zn,
     _nufft_coef,
     _nufft_offset,
     _nufft_samples,
+    max_percent_diff,
+    reale,
 )
 
 from pyir.nufft.simple_kernels import linear_kernel, nufft_diric, nufft_gauss
-from pyir.utils import max_percent_diff, reale, have_cupy
-=======
-import pyir.nufft
-from pyir.nufft import config
-from pyir.nufft.nufft_utils import (_nufft_interp_zn,
-                                    _nufft_coef,
-                                    _nufft_offset,
-                                    _nufft_samples,
-                                    max_percent_diff,
-                                    reale)
-
-from pyir.nufft.simple_kernels import (linear_kernel,
-                                       nufft_diric,
-                                       nufft_gauss)
->>>>>>> bf1735cb
 from scipy.special import diric
 
 # some tests load results from Fessler's Matlab implementation for comparison
