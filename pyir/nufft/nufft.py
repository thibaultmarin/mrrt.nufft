"""
The code in this module is a based on Matlab routines originally created by
Jeff Fessler and his students at the University of Michigan.  The original
license for the Matlab code is reproduced below.

 License

    You may freely use and distribute this software as long as you retain the
    author's name (myself and/or my students) with the software.
    It would also be courteous for you to cite the toolbox and any related
    publications in any papers that present results based on this software.
    UM and the authors make all the usual disclaimers about liability etc.
"""

from __future__ import division, print_function, absolute_import

import collections
import warnings
from math import sqrt

from time import time
import numpy as np

import scipy.sparse

from pyir.nufft.nufft_utils import (
    _nufft_samples,
    _nufft_interp_zn,
    _nufft_coef,
    _nufft_offset,
    to_1d_int_array,
)

from pyir.nufft._dtft import dtft, dtft_adj

from pyir.nufft._kaiser_bessel import kaiser_bessel_ft

from pyir.nufft.interp_table import (
    interp1_table,
    interp2_table,
    interp3_table,
    interp1_table_adj,
    interp2_table_adj,
    interp3_table_adj,
)

from pyir.nufft.simple_kernels import _scale_tri

from ._fft_cpu import fftn, ifftn

from ._kernels import NufftKernel
from .nufft_utils import (
    get_array_module,
    reale,
    profile,
    is_string_like,
    get_data_address,
    complexify,
    outer_sum,
)
from . import config

if config.have_cupy:
    import cupy
    import cupyx.scipy.sparse
    from ._cupy import default_device, get_1D_block_table_gridding
    from cupyx.scipy import fftpack as cupy_fftpack

    cupy_fftn = cupy_fftpack.fftn
    cupy_ifftn = cupy_fftpack.ifftn
    try:
        cupy.fft.cache.enable()
    except AttributeError:
        # cache not implemented in official CuPy release
        pass


__all__ = [
    "NufftBase",
    "nufft_adj",
    "nufft_forward",
    "nufft_adj_exact",
    "nufft_forward_exact",
]

supported_real_types = [np.float32, np.float64]
supported_cplx_types = [np.complex64, np.complex128]

# TODO: for CuPy case need to check that len(set(Jd)) = 1, etc.


def _get_legend_text(ax):
    l = ax.get_legend()
    if l is None:
        return None
    else:
        return [t.get_text() for t in l.get_texts()]


def _block_outer_sum(x1, x2, xp=None):
    J1, M = x1.shape
    J2, M = x2.shape
    xx1 = x1.reshape((J1, 1, M))
    xx2 = x2.reshape((1, J2, M))
    # use numpy broadcasting
    y = xx1 + xx2  # (J1, J2, M)
    return y


def _block_outer_prod(x1, x2, xp=None):
    J1, M = x1.shape
    J2, M = x2.shape
    xx1 = x1.reshape((J1, 1, M))
    xx2 = x2.reshape((1, J2, M))
    # use numpy broadcasting
    y = xx1 * xx2  # (J1, J2, M)
    return y


# TODO: change name of NufftBase to NFFT_Base
# TODO: change default n_shift to Nd/2?


class NufftBase(object):
    """Base NUFFT Class"""

    @profile
    def __init__(
        self,
        Nd,
        om,
        Jd=6,
        Kd=None,
        Ld=None,
        precision="single",
        kernel_type="kb:beatty",
        mode="table",
        ortho=False,
        n_shift=None,
        phasing="real",
        sparse_format="CSC",
        adjoint_scalefactor=1.0,
        kernel_kwargs={},
        verbose=False,
        on_gpu=False,
    ):
        """ Initialize NufftBase instance

        Parameters
        ----------
        Nd : array-like
            Shape of the Cartesian grid in the spatial domain.
        om : array
            Non-Cartesian sampling frequencies.
        J : int or array-like, optional
            Size of the NUFFT kernel on each axis
        Kd : array-like, optional
            Oversampled cartesian grid size (default = 2*Nd)
        Ld : array-like, optional
            When ``mode != 'sparse'``, this controls the size of the kernel
            lookup table used.   (size will be ``J[i]*Ld[i]`` for axis i).
        precision : {'single', 'double'}, optional
            Precision of the NUFFT operations.
        kernel_type : {'kb:beatty', ...}, optional
            The type of gridding kernel to use.  'kb:beatty' is near optimal in
            most cases and works well for grid oversampling factors
             substantially less than 2.
        mode : {'sparse', 'table'}, optional
            The NUFFT implementation to use.  ``sparse`` corresponds to
            precomputation of a sparse matrix corresponding to the operation.
            This requires a longer initialization and uses more memory, but is
            typically faster than the lookup-table based approaches.
            ``table`` uses a look-up table based interpolation.  This is
            fast to initialize and uses less memory.
        ortho : bool, optional
            TODO

        Additional Parameters
        ---------------------
        n_shift : array-like, optional
            controls the shift applied (e.g. default is like N/2 shift like
            fftshift)
        phasing : {'real', 'complex'}, optional
            If complex, the gridding kernel is complex-valued and the phase
            roll corresponding to ``n_shift`` is built into the kernel.
            If real, a real-valued kernel is used and the phase rolls are
            applied separately.  Performance is similar in either case.
        sparse_format : {'CSC', 'CSR', 'COO', 'LIL', 'DOK'}, optional
            The sparse matrix format used by scipy.sparse for CPU-based
            implementation.  The GPU implementation always uses CSR.
        adjoint_scalefactor : float, optional
            A custom, constant multiplicative scaling factor for the
            adjoint operation.
        kernel_kwargs : dict
            Addtional kwargs to pass along to the NufftKernel object created.
        """
        self.verbose = verbose
        if self.verbose:
            print("Entering NufftBase init")
        self.__init_complete = False  # will be set true after __init__()

        self.__on_gpu = on_gpu
        # get the array module being used (based on state of self.on_gpu)

        # set the private version (__Nd not Nd) to avoid circular calls
        # also Nd, Kd, Jd, etc. should be on the CPU
        self.__Nd = to_1d_int_array(Nd, xp=np)
        self.kernel_type = kernel_type
        self.__phasing = phasing
        self.__om = None  # will be set later below
        self._set_n_mid()
        self.ndim = len(self.Nd)  # number of dimensions
        self._Jd = to_1d_int_array(Jd, n=self.ndim, xp=np)

        if Kd is None:
            Kd = 2 * self.__Nd
        self.__Kd = to_1d_int_array(Kd, n=self.ndim, xp=np)

        self.ortho = ortho  # normalization for orthogonal FFT
        if self.ortho:
            self.scale_ortho = sqrt(self.__Kd.prod())
        else:
            self.scale_ortho = 1

        # placeholders for phase_before/phase_after.  phasing.setter
        self.phase_before = None
        self.phase_after = None

        # n_shift placeholder
        self.__n_shift = None

        # placeholders for dtypes:  will be set by precision.setter
        self._cplx_dtype = None
        self._real_dtype = None

        self.om = om  # TODO: force om to be an array. don't allow 'epi', etc.

        self.precision = precision
        self.__mode = None  # set below by mode.setter()
        self._forw = None
        self._adj = None
        self._init = None
        self.mode = mode  # {'table', 'sparse', 'exact'}
        self.adjoint_scalefactor = adjoint_scalefactor
        kernel_type = kernel_type.lower()
        # [M, *Kd]	sparse interpolation matrix (or empty if table-based)
        self.p = None
        self.Jd = Jd
        self.kernel = NufftKernel(
            kernel_type,
            ndim=self.ndim,
            Nd=self.Nd,
            Jd=self.Jd,
            Kd=self.Kd,
            n_mid=self.n_mid,
            **kernel_kwargs
        )
        self._calc_scaling()
        self.M = 0
        if self.om is not None:
            self.M = self.om.shape[0]
        if n_shift is None:
            self.__n_shift = (0,) * self.ndim
        else:
            self.__n_shift = n_shift
        if (self.ndim != len(self.Jd)) or (self.ndim != len(self.Kd)):
            raise ValueError("Inconsistent Dimensions")

        # set the phase to be applied if self.phasing=='real'
        self._set_phase_funcs()

        self.gram = None  # TODO
        self._update_array__precision()
        self._make_arrays_contiguous(order="F")
        # TODO: cleanup how initialization is done
        self.__sparse_format = None
        if Ld is None:
            Ld = 1024
        self.__Ld = to_1d_int_array(Ld, n=self.ndim, xp=np)
        if self.mode == "sparse":
            self._init_sparsemat()  # create COO matrix
            # convert to other format if specified
            if sparse_format is None:
                self.sparse_format = "COO"
            else:  # convert formats via setter if necessary
                self.sparse_format = sparse_format
        elif "table" in self.mode:
            # TODO: change name of Ld to table_oversampling
            self.Ld = to_1d_int_array(Ld, n=self.ndim, xp=np)
            odd_L = np.mod(self.Ld, 2) == 1
            odd_J = np.mod(self.Jd, 2) == 1
            if np.any(np.logical_and(odd_L, odd_J)):
                warnings.warn(
                    "accuracy may be compromised when L and J are both odd"
                )
            self._init_table()
            self.interp_table = _nufft_table_interp  # TODO: remove?
            self.interp_table_adj = _nufft_table_adj  # TODO: remove?
        elif self.mode == "exact":
            # TODO: wrap calls to dtft, dtft_adj
            raise ValueError("not implemented")
            pass
        else:
            raise ValueError("Invalid NUFFT mode: {}".format(self.mode))
        self.fft = self._nufft_forward
        self.adj = self._nufft_adj
        self._update_array__precision()
        self._make_arrays_contiguous(order="F")
        self.__init_complete = True  # TODO: currently unused
        if self.verbose:
            print("Exiting NufftBase init")
        if self.on_gpu:
            self._init_gpu()

    def _init_gpu(self):
        from pyir.nufft.cuda.cupy import _get_gridding_funcs

        M = self.om.shape[0]
        if not len(np.unique(self.Jd)):
            raise ValueError(
                "GPU case requires same gridding kernel size on each axis."
            )
        if not len(np.unique(self.Ld)):
            raise ValueError(
                "GPU case requires same gridding table size on each axis."
            )

        # compile GPU kernels corresponding to this operator
        self.kern_forward, self.kern_adj = _get_gridding_funcs(
            Kd=self.Kd,
            M=self.M,
            J=self.Jd[0],
            L=self.Ld[0],
            is_complex_kernel=(self.phasing == "complex"),
            precision=self.precision,
        )

        # store a block and grid configuration for use with the kernel
        self.block, self.grid = get_1D_block_table_gridding(
            M, dev=default_device, kernel=self.kern_adj
        )

    @property
    def on_gpu(self):
        """Boolean indicating whether the filterbank is a GPU filterbank."""
        return self.__on_gpu

    @on_gpu.setter
    def on_gpu(self, on_gpu):
        if on_gpu in [True, False]:
            self.__on_gpu = on_gpu
        else:
            raise ValueError("on_gpu must be True or False")

    @property
    def xp(self):
        """Return the ndarray backend being used."""
        # Do not store the module as an attribute so pickling is possible.
        if self.__on_gpu:
            if not config.have_cupy:
                raise ValueError("cupy is required for the GPU implementation.")
            return cupy
        else:
            return np

    def _nufft_forward(self, x):
        if self.mode == "exact":
            y = nufft_forward_exact(self, x=x)
        else:
            y = nufft_forward(self, x=x)
        return y

    def _nufft_adj(self, x):
        if self.mode == "exact":
            y = nufft_adj_exact(self, xk=x)
        else:
            y = nufft_adj(self, xk=x)
        return y

    def _set_phase_funcs(self):
        if self.phasing == "real":
            self.phase_before = self._phase_before(self.Kd, self.n_mid)
            self.phase_after = self._phase_after(
                self.om, self.n_mid, self.n_shift
            )
        elif self.phasing == "complex":
            # complex kernel incorporates the FFTshift phase
            self.phase_before = None
            self.phase_after = None
        else:
            raise ValueError(
                "Invalid phasing: {}\n\t".format(self.phasing)
                + "must be 'real' or 'complex'"
            )

    @property
    def sparse_format(self):
        return self.__sparse_format

    @sparse_format.setter
    def sparse_format(self, sparse_format):
        """ convert sparse matrix to one of: {'CSC', 'CSR', 'COO', 'LIL',
        'DOK'} """
        sparse_format = sparse_format.upper()
        self.__sparse_format = sparse_format.upper()
        if self.p is not None:
            if sparse_format == "CSC":
                if self.p.format == "coo" and self.on_gpu:
                    # TODO: fix bug in Cupy.
                    #       For now, we do the conversion via the CPU.
                    self.p = cupyx.scipy.sparse.csc_matrix(self.p.get().tocsc())
                else:
                    self.p = self.p.tocsc()
            elif sparse_format == "CSR":
                if self.p.format == "coo" and self.on_gpu:
                    # TODO: fix bug in Cupy.
                    #       For now, we do the conversion via the CPU.
                    self.p = cupyx.scipy.sparse.csr_matrix(self.p.get().tocsr())
                else:
                    self.p = self.p.tocsr()
            elif sparse_format == "COO":
                self.p = self.p.tocoo()
            elif sparse_format == "LIL":
                self.p = self.p.tolil()
            elif sparse_format == "DOK":
                self.p = self.p.todok()
            else:
                raise ValueError("unrecognized sparse format type")
        else:
            raise ValueError(
                "no sparse matrix exists.  cannot update sparse"
                + " format for mode: {}".format(self.mode)
            )

    @property
    def precision(self):
        return self.__precision

    @precision.setter
    def precision(self, precision):
        # default precision based on self.om
        if precision in [None, "auto"]:
            if isinstance(self.__om, np.ndarray):
                if self.__om.dtype in [np.float32]:
                    precision = "single"
                elif self.__om.dtype in [np.float64]:
                    precision = "double"
            else:
                precision = "double"
        # set corresponding real and complex types
        if precision == "single":
            self._cplx_dtype = np.dtype(np.complex64)
            self._real_dtype = np.dtype(np.float32)
        elif precision == "double":
            self._cplx_dtype = np.dtype(np.complex128)
            self._real_dtype = np.dtype(np.float64)
        else:
            raise ValueError("precision must be 'single', 'double' or 'auto'")
        self.__precision = precision
        if self.__init_complete:
            self._update_array__precision()

    @property
    def om(self):
        return self.__om

    @om.setter
    def om(self, om):
        xp = self.xp
        if om is not None:
            if is_string_like(om):
                # special test cases of input sampling pattern
                om = _nufft_samples(om, self.Nd, xp=xp)
            om = self.xp.asarray(om)
            if om.ndim == 1:
                om = om[:, np.newaxis]
            if om.shape[1] != self.ndim:
                raise ValueError("number of cols must match NUFFT dimension")
            if om.dtype not in supported_real_types:
                raise ValueError(
                    "om must be one of the following types: "
                    "{}".format(supported_real_types)
                )
            if self.ndim != om.shape[1]:
                raise ValueError("omega needs {} columns".format(self.ndim))
        self.__om = om
        if isinstance(self.phase_before, np.ndarray):
            self.phase_after = self._phase_after(om, self.n_mid, self.__n_shift)
        if self.__init_complete:
            self._reinitialize()

    def _reinitialize(self):
        """utility to reinitialize the NUFFT object"""
        if self.mode == "sparse":
            self._init_sparsemat()
        elif "table" in "mode":
            self._init_table()

    @property
    def phasing(self):
        return self.__phasing

    @phasing.setter
    def phasing(self, phasing):
        self.__phasing = phasing
        self._set_n_mid()
        self._set_phase_funcs()

    @property
    def Nd(self):
        return self.__Nd

    @Nd.setter
    def Nd(self, Nd):
        K_N_ratio = self.__Kd / self.__Nd
        self.__Nd = to_1d_int_array(Nd, n=self.ndim, xp=np)
        self._set_n_mid()
        # update Kd to maintain approximately the same amount of oversampling
        self.__Kd = np.round(K_N_ratio * self.__Nd).astype(self.__Kd.dtype)
        if self.__init_complete:
            self._reinitialize()

    @property
    def Jd(self):
        return self._Jd

    @Jd.setter
    def Jd(self, Jd):
        self._Jd = to_1d_int_array(Jd, n=self.ndim, xp=np)
        if self.on_gpu and len(set(self._Jd)) > 1:
            raise ValueError("per-axis Jd not supported on the GPU")
        if self.__init_complete:
            self._reinitialize()

    @property
    def Ld(self):
        return self.__Ld

    @Ld.setter
    def Ld(self, Ld):
        self.__Ld = to_1d_int_array(Ld, n=self.ndim, xp=np)
        if "table" not in self.mode:
            warnings.warn("Ld is ignored for mode = {}".format(self.mode))
        elif self.on_gpu and len(set(self.__Ld)) > 1:
            raise ValueError("per-axis Ld not supported on the GPU")
        elif self.__init_complete:
            self._reinitialize()

    @property
    def Kd(self):
        return self.__Kd

    @Kd.setter
    def Kd(self, Kd):
        self.__Kd = to_1d_int_array(Kd, n=self.ndim, xp=np)
        if isinstance(self.phase_before, np.ndarray):
            self.phase_before = self._phase_before(Kd, self.n_mid)
        if self.__init_complete:
            self._reinitialize()

    @property
    def mode(self):
        return self.__mode

    @mode.setter
    def mode(self, mode):
        self.__mode = mode
        # TODO: allow changing mode

    @property
    def n_shift(self):
        return self.__n_shift

    @n_shift.setter
    def n_shift(self, n_shift):
        self.__n_shift = np.asarray(n_shift)
        if self.ndim != n_shift.size:
            raise ValueError("n_shift needs %d columns" % (self.ndim))
        self.phase_after = self._phase_after(self.__om, self.n_mid, n_shift)
        if self.__init_complete:
            self._reinitialize()

    def _set_n_mid(self):
        # midpoint of scaling factors
        if self.__phasing == "real":
            self.n_mid = np.floor(self.Nd / 2.0)
        else:
            self.n_mid = (self.Nd - 1) / 2.0
        if self.phasing == "real" and (self.__om is not None):
            self.phase_after = self._phase_after(
                self.__om, self.n_mid, self.__n_shift
            )
        if self.__init_complete:
            self._reinitialize()

    def _update_dtype(self, arr, mode=None, xp=np):
        if mode is None:
            if xp.iscomplexobj(arr):
                if arr.dtype != self._cplx_dtype:
                    arr = arr.astype(self._cplx_dtype)
            else:
                if arr.dtype != self._real_dtype:
                    arr = arr.astype(self._real_dtype)
        elif mode == "real":
            if arr.dtype != self._real_dtype:
                arr = arr.astype(self._real_dtype)
        elif mode == "complex":
            if arr.dtype != self._cplx_dtype:
                arr = arr.astype(self._cplx_dtype)
        else:
            raise ValueError("unrecognized mode")
        return arr

    def _update_array__precision(self):
        # update the data types of other members
        # TODO: warn if losing precision during conversion?
        xp = self.xp
        if isinstance(self.__om, xp.ndarray):
            self.__om = self._update_dtype(self.om, "real", xp=xp)
        if isinstance(self.__n_shift, np.ndarray):
            self.__n_shift = self._update_dtype(self.__n_shift, "real", xp=np)
        if isinstance(self.phase_before, xp.ndarray):
            self.phase_before = self._update_dtype(
                self.phase_before, "complex", xp=xp
            )
        if isinstance(self.phase_after, xp.ndarray):
            self.phase_after = self._update_dtype(
                self.phase_after, "complex", xp=xp
            )
        if hasattr(self, "sn") and isinstance(self.sn, xp.ndarray):
            self.sn = self._update_dtype(self.sn, xp=xp)
        if self.mode == "sparse":
            if hasattr(self, "p") and self.p is not None:
                self.p = self._update_dtype(self.p, self.phasing, xp=xp)
        elif "table" in self.mode:
            if hasattr(self, "h") and self.h is not None:
                for idx, h in enumerate(self.h):
                    self.h[idx] = self._update_dtype(h, self.phasing, xp=xp)
        else:
            raise ValueError("unknown mode")

    def _make_arrays_contiguous(self, order="F"):
        xp = self.xp
        # arrays potentially stored on the GPU use contig_func_xp
        if order == "F":
            contig_func = np.asfortranarray
            contig_func_xp = xp.asfortranarray
        elif order == "C":
            contig_func = np.asfortranarray
            contig_func_xp = xp.ascontiguousarray
        else:
            raise ValueError("order must be 'F' or 'C'")
        self.__om = contig_func_xp(self.__om)
        self.__Kd = contig_func(self.__Kd)
        self.__Nd = contig_func(self.__Nd)
        self._Jd = contig_func(self._Jd)
        self.__n_shift = contig_func(self.__n_shift)
        if isinstance(self.phase_before, np.ndarray):
            self.phase_before = contig_func_xp(self.phase_before)
        if isinstance(self.phase_after, np.ndarray):
            self.phase_after = contig_func_xp(self.phase_after)
        if hasattr(self, "sn") and self.sn is not None:
            self.sn = contig_func_xp(self.sn)
        if self.mode == "sparse":
            pass
        if "table" in self.mode:
            if hasattr(self, "h") and self.h is not None:
                for h in self.h:
                    h = contig_func_xp(h)

    def _phase_before(self, Kd, n_mid):
        """Needed to realize desired FFT shift for real-valued NUFFT kernel.
        """
        xp = self.xp
        phase = 2 * np.pi * xp.arange(Kd[0]) / Kd[0] * n_mid[0]
        for d in range(1, Kd.size):
            tmp = 2 * np.pi * xp.arange(Kd[d]) / Kd[d] * n_mid[d]
            # fast outer sum via broadcasting
            phase = phase.reshape((phase.shape) + (1,)) + tmp.reshape(
                (1,) * d + (tmp.size,)
            )
        return xp.exp(1j * phase).astype(self._cplx_dtype)  # [(Kd)]

    def _phase_after(self, om, n_mid, n_shift):
        """Needed to realize desired FFT shift for real-valued NUFFT kernel.
        """
        xp = self.xp
        phase = xp.exp(
            1j * xp.dot(om, xp.asarray(n_shift - n_mid).reshape(-1, 1))
        )
        return xp.squeeze(phase).astype(self._cplx_dtype)  # [M,1]

    def _calc_scaling(self):
        """image domain scaling factors to account for the finite NUFFT
        kernel.  (i.e. intensity rolloff correction)
        """
        xp = self.xp
        kernel = self.kernel
        Nd = self.Nd
        Kd = self.Kd
        Jd = self.Jd
        ktype = kernel.kernel_type.lower()
        if ktype == "diric":
            self.sn = xp.ones(Nd)
        else:
            self.sn = xp.array([1.0])
            for d in range(self.ndim):
                if kernel.is_kaiser_scale:
                    # nc = np.arange(Nd[d])-(Nd[d]-1)/2.  #OLD WAY
                    nc = xp.arange(Nd[d]) - self.n_mid[d]
                    tmp = 1 / kaiser_bessel_ft(
                        nc / Kd[d], Jd[d], kernel.kb_alf[d], kernel.kb_m[d], 1
                    )
                elif ktype == "inline":
                    if self.phasing == "real":
                        warnings.warn(
                            "not sure if this is correct for real "
                            "phasing case (n_mid is set differently)"
                        )
                    tmp = 1 / _nufft_interp_zn(
                        0,
                        Nd[d],
                        Jd[d],
                        Kd[d],
                        kernel.kernel[d],
                        self.n_mid[d],
                        xp=xp,
                    )
                elif ktype == "linear":
                    # TODO: untested
                    tmp = _scale_tri(Nd[d], Jd[d], Kd[d], self.n_mid[d], xp=xp)
                else:
                    raise ValueError("Unsupported ktype: {}".format(ktype))
                # tmp = reale(tmp)  #TODO: reale?
                # TODO: replace outer with broadcasting?
                self.sn = xp.outer(self.sn.ravel(), tmp.conj())
        if len(Nd) > 1:
            self.sn = self.sn.reshape(tuple(Nd))  # [(Nd)]
        else:
            self.sn = self.sn.ravel()  # [(Nd)]

    @profile
    def _init_sparsemat(self, highmem=None):
        """Initialize structure for n-dimensional NUFFT using Sparse matrix
        multiplication.
        """
        tstart = time()
        ud = {}
        kd = {}
        om = self.om
        if om.ndim == 1:
            om = om[:, np.newaxis]

        # TODO: kernel() call below doesn't currently support CuPy
        xp, on_gpu = get_array_module(om)
        if on_gpu:
            coo_matrix = cupyx.scipy.sparse.coo_matrix
        else:
            coo_matrix = scipy.sparse.coo_matrix

        if self.phasing == "real":
            # call again just to be safe in case Kd, n_mid, etc changed?
            self._set_phase_funcs()

        for d in range(self.ndim):
            N = self.Nd[d]
            J = self.Jd[d]
            K = self.Kd[d]

            # callable kernel:  kaiser, linear, etc
            kernel_func = self.kernel.kernel[d]
            if not isinstance(kernel_func, collections.Callable):
                raise ValueError("callable kernel function required")

            # [J?,M]
            [c, arg] = _nufft_coef(om[:, d], J, K, kernel_func, xp=xp)

            # indices into oversampled FFT components
            #
            # [M,1] to leftmost near nbr
            koff = _nufft_offset(om[:, d], J, K, xp=xp)

            # [J,M]
            kd[d] = xp.mod(outer_sum(xp.arange(1, J + 1), koff, xp=xp), K)

            if self.phasing == "complex":
                gam = 2 * np.pi / K
                phase_scale = 1j * gam * (N - 1) / 2.0
                phase = xp.exp(phase_scale * arg)  # [J,M] linear phase
            else:
                phase = 1.0
            # else:
            #     raise ValueError("Unknown phasing {}".format(self.phasing))

            ud[d] = phase * c  # [J?,M]

        tend1 = time()
        if self.verbose:
            print("Nd={}".format(self.Nd))
            print("Sparse init stage 1 duration = {} s".format(tstart - tend1))

        """
        build sparse matrix that is shape (M, *Kd)
        """
        M = self.om.shape[0]
        kk = kd[0]  # [J1,M]
        uu = ud[0]  # [J1,M]

        for d in range(1, self.ndim):
            Jprod = np.prod(self.Jd[0 : d + 1])
            # trick: pre-convert these indices into offsets! (Fortran order)
            tmp = kd[d] * np.prod(self.Kd[:d])
            kk = _block_outer_sum(kk, tmp)  # outer sum of indices
            kk = kk.reshape((Jprod, M), order="F")
            uu = _block_outer_prod(uu, ud[d])  # outer product of coefficients
            uu = uu.reshape((Jprod, M), order="F")
        # now kk and uu are shape (*Jd, M)

        #
        # apply phase shift
        # pre-do Hermitian transpose of interpolation coefficients
        #
        if xp.iscomplexobj(uu):
            uu = uu.conj()

        if self.phasing == "complex":
            if np.any(self.n_shift != 0):
                phase = xp.exp(
                    1j * xp.dot(om, xp.asarray(self.n_shift.ravel()))
                )  # [1,M]
                phase = phase.reshape((1, -1), order="F")
                uu *= phase  # use broadcasting along first dimension
            sparse_dtype = self._cplx_dtype
        # elif self.phasing == 'real' or self.phasing is None:
        else:
            sparse_dtype = self._real_dtype
        # else:
        #    raise ValueError("Invalid phasing: {}".format(self.phasing))

        if self.ndim >= 3:  # TODO: move elsewhere
            RAM_GB = self.Jd.prod() * M * sparse_dtype.itemsize / 10 ** 9
            if self.verbose:
                print(
                    "NUFFT sparse matrix storage will require "
                    + "%g GB" % (RAM_GB)
                )

        # shape (*Jd, M)
        mm = xp.tile(xp.arange(M), (int(np.prod(self.Jd)), 1))

        self.p = coo_matrix(
            (uu.ravel(order="F"), (mm.ravel(order="F"), kk.ravel(order="F"))),
            shape=(M, int(self.Kd.prod())),
            dtype=sparse_dtype,
        )

        # return in CSC format by default
        if self.on_gpu:
            # TODO: fix bug in Cupy.
            #       For now, we do the conversion via the CPU.
            self.p = cupyx.scipy.sparse.csc_matrix(self.p.get().tocsc())
            if highmem is None:
                free_memory_bytes = cupy.cuda.device.Device().mem_info[0]
                # if "enough" memory left, keep a copy (factor of 2 is an
                # arbitrary choice)
                highmem = free_memory_bytes > 2 * self.p.data.nbytes
            if highmem:
                self.p_csr = cupyx.scipy.sparse.csr_matrix(self.p.get().tocsr())
            else:
                self.p_csr = None
        else:
            self.p = self.p.tocsc()

        tend2 = time()
        if self.verbose:
            print("Sparse init stage 2 duration = {} s".format(tend2 - tend1))

    def _init_table(self):
        """Initialize structure for n-dimensional NUFFT using table-based
        interpolator.
        """
        # for convenience
        ndim = self.ndim
        xp = self.xp
        # need to strip ndim, Nd, Jd, Kd from local copy of kernel_kwargs
        kernel_kwargs = self.kernel.params.copy()
        kernel_kwargs.pop("ndim", None)
        kernel_kwargs.pop("Nd", None)
        kernel_kwargs.pop("Jd", None)
        kernel_kwargs.pop("Kd", None)
        kernel_kwargs.pop("n_mid", None)
        # if ('kb:' in self.kernel.kernel_type):
        # how = 'ratio'  #currently a bug in ratio case for non-integer K/N
        #     else:
        how = "fast"
        if self.phasing == "complex" and np.any(np.asarray(self.n_shift) != 0):
            self.phase_shift = xp.exp(
                1j * xp.dot(self.om, xp.asarray(self.n_shift.ravel()))
            )  # [M 1]
        else:
            self.phase_shift = None  # compute on-the-fly
        if self.Ld is None:
            self.Ld = 2 ** 10
        if ndim != len(self.Jd) or ndim != len(self.Ld) or ndim != len(self.Kd):
            raise ValueError("inconsistent dimensions among ndim, Jd, Ld, Kd")
        if ndim != self.om.shape[1]:
            raise ValueError("omega needs %d columns" % (ndim))

        self.h = []
        # build kernel lookup table (LUT) for each dimension
        for d in range(ndim):
            if (
                "kb_alf" in kernel_kwargs
                and kernel_kwargs["kb_alf"] is not None
            ):
                kernel_kwargs["kb_alf"] = [self.kernel.params["kb_alf"][d]]
                kernel_kwargs["kb_m"] = [self.kernel.params["kb_m"][d]]

            h, t0 = _nufft_table_make1(
                how=how,
                N=self.Nd[d],
                J=self.Jd[d],
                K=self.Kd[d],
                L=self.Ld[d],
                phasing=self.phasing,
                kernel_type=self.kernel.kernel_type,
                kernel_kwargs=kernel_kwargs,
                xp=xp,
            )

            if self.phasing == "complex":
                if xp.isrealobj(h):
                    warnings.warn("Real NUFFT kernel?")
                h = complexify(h, complex_dtype=self._cplx_dtype)
            # elif self.phasing in ['real', None]:
            else:
                try:
                    h = reale(h)
                except ValueError:
                    raise ValueError("expected real NUFFT kernel")
            self.h.append(h)

    def __str__(self):
        attribs = dir(self)
        attribs = [item for item in attribs if not item.startswith("__")]
        str = ""
        for attrib in attribs:
            val = getattr(self, attrib, None)
            if isinstance(val, np.ndarray):
                str += "{} = ndarray: dtype={}, shape={}\n".format(
                    attrib, val.dtype, val.shape
                )
            elif hasattr(val, "__cupy_array_interface__"):
                str += "{} = cupy array: dtype={}, shape={}\n".format(
                    attrib, val.dtype, val.shape
                )
            elif isinstance(val, scipy.sparse.data._data_matrix):
                str += "{} = {}\n".format(attrib, val.__repr__)
            else:
                str += "{} = {}\n".format(attrib, val)
            # print(str)
        return str

    def plot_kernels(self, with_phasing=False):
        from matplotlib import pyplot as plt

        """Plots the NUFFT gridding kernel for each axis of the NUFFT."""
        gridspec_kw = dict(hspace=0.1)
        fig, axes = plt.subplots(
            self.ndim, 1, sharex="col", gridspec_kw=gridspec_kw
        )
        for d in range(self.ndim):
            if self.mode != "sparse":
                x = np.linspace(-self.Jd[d] / 2, self.Jd[d] / 2, self.h[d].size)
                y = self.h[d]
                if self.on_gpu:
                    y = y.get()
            else:
                if self.kernel.kernel is not None:
                    if with_phasing:
                        raise ValueError(
                            "with_phasing option only supported for "
                            "table-based NUFFT"
                        )
                    x = np.linspace(-self.Jd[d] / 2, self.Jd[d] / 2, 1000)
                    y = self.kernel.kernel[d](x, self.Jd[d])
                else:
                    print(
                        "Kernel is not an inline function. will not be"
                        "plotted"
                    )
            axes[d].plot(x, np.abs(y), "k-", label="magnitude")
            if with_phasing:
                axes[d].plot(x, y.real, "k--", label="real")
                axes[d].plot(x, y.imag, "k:", label="imag")
                axes[d].legend()
            axes[d].set_ylabel("axis %d" % d)
            if d == self.ndim - 1:
                axes[d].set_xlabel("oversampled grid offset")
        return fig, axes


@profile
def _nufft_table_interp(obj, xk, om=None, xp=None):
    """ Forward NUFFT based on kernel lookup table (image-space to k-space).

    Parameters
    ----------
    obj : NufftBase object
        instance of NufftBase (contains k-space locations, kernel, etc.)
    xk : array
        DFT values (images) [npixels, ncoils*nrepetitions]
    copy_x : bool, optional
        make a copy of x internally to avoid potentially modifying the
        original array.

    Returns
    -------
    x : array
        DTFT coefficients (k-space)
    """
    if om is None:
        om = obj.om

    ndim = len(obj.Kd)
    _xp, on_gpu = get_array_module(xk, xp)
    if obj.on_gpu and not on_gpu:
        # if GPU-based NUFFT and numpy input we have to transfer x to the GPU
        xk = obj.xp.asarray(xk)
        on_gpu = True
    elif on_gpu and not obj.on_gpu:
        # if CPU-based NUFFT and cupy input we have to transfer x from the GPU
        xk = xk.get()
        on_gpu = False
    xp = obj.xp

    tm = xp.zeros_like(om)
    pi = np.pi
    for d in range(0, ndim):
        gam = 2 * pi / obj.Kd[d]
        tm[:, d] = om[:, d] / gam  # t = omega / gamma

    if xk.ndim == 1:
        xk = xk[:, xp.newaxis]
    elif xk.shape[1] > xk.shape[0]:
        xk = xk.T
    nc = xk.shape[1]

    if xk.shape[0] != np.prod(obj.Kd):
        raise ValueError("xk size problem")

    xk = complexify(xk, complex_dtype=obj._cplx_dtype)  # force complex

    if not obj.on_gpu:
        arg = [obj.Jd, obj.Ld, tm]
        if ndim == 1:
            x = interp1_table(xk, obj.h[0], *arg)
        elif ndim == 2:
            # Fortran ordering to match Matlab behavior
            xk = xp.reshape(xk, tuple(np.hstack((obj.Kd, nc))), order="F")
            x = interp2_table(xk, obj.h[0], obj.h[1], *arg)
        elif ndim == 3:
            # Fortran ordering to match Matlab behavior
            xk = xp.reshape(xk, tuple(np.hstack((obj.Kd, nc))), order="F")
            x = interp3_table(xk, obj.h[0], obj.h[1], obj.h[2], *arg)
        else:
            raise NotImplementedError("dimensions > 3 not implemented")
    else:
        x = xp.zeros((obj.M, xk.shape[-1]), dtype=obj._cplx_dtype, order="F")
        nreps = x.shape[-1]
        if nreps == 1:
            if ndim == 1:
                args = (xk, obj.h[0], tm, x)
            elif ndim == 2:
                args = (xk, obj.h[0], obj.h[1], tm, x)
            elif ndim == 3:
                args = (xk, obj.h[0], obj.h[1], obj.h[2], tm, x)
            # obj.kern_forward(obj.block, obj.grid, args)
            obj.kern_forward(obj.grid, obj.block, args)
        else:
            for r in range(nreps):
                if ndim == 1:
                    args = (xk[..., r], obj.h[0], tm, x[..., r])
                elif ndim == 2:
                    args = (xk[..., r], obj.h[0], obj.h[1], tm, x[..., r])
                elif ndim == 3:
                    args = (
                        xk[..., r],
                        obj.h[0],
                        obj.h[1],
                        obj.h[2],
                        tm,
                        x[..., r],
                    )
                # obj.kern_forward(obj.block, obj.grid, args)
                obj.kern_forward(obj.grid, obj.block, args)

    # apply phase shift
    if hasattr(obj, "phase_shift"):
        if isinstance(obj.phase_shift, (xp.ndarray, list)):
            if len(obj.phase_shift) > 0:
                ph = obj.phase_shift
                if ph.ndim == 1:
                    ph = xp.reshape(ph, (-1, 1))
                if x.shape[0] != ph.shape[0] or x.ndim != ph.ndim:
                    raise RuntimeError("dimension mismatch")
                x *= ph

    return x.astype(xk.dtype)


@profile
def _nufft_table_adj(obj, x, om=None, xp=None):
    """ Adjoint NUFFT based on kernel lookup table (k-space to image-space).

    Parameters
    ----------
    obj : NufftBase object
        instance of NufftBase (contains k-space locations, kernel, etc.)
    x : array
        DTFT values (k-space) [nsamples, ncoils*nrepetitions]
    om : ndarray, optional
        Frequency locations corresponding to the samples.  By default this is
        obtained from obj.

    Returns
    -------
    xk : array
        DFT coefficients
    """
    if om is None:
        om = obj.om
    _xp, on_gpu = get_array_module(x, xp)
    if obj.on_gpu and not on_gpu:
        # if GPU-based NUFFT and numpy input we have to transfer x to the GPU
        x = obj.xp.asarray(x)
        on_gpu = True
    elif on_gpu and not obj.on_gpu:
        # if CPU-based NUFFT and cupy input we have to transfer x from the GPU
        x = x.get()
        on_gpu = False
    xp = obj.xp

    ndim = len(obj.Kd)

    tm = xp.zeros_like(om)
    pi = np.pi
    for d in range(0, ndim):
        gam = 2 * pi / obj.Kd[d]
        tm[:, d] = om[:, d] / gam  # t = omega / gamma

    if x.shape[0] != om.shape[0]:
        raise ValueError("x size problem")

    if x.ndim is 1:
        x = x[:, xp.newaxis]

    # adjoint of phase shift
    if hasattr(obj, "phase_shift"):
        if isinstance(obj.phase_shift, (xp.ndarray, list)):
            if len(obj.phase_shift) > 0:
                ph_conj = obj.phase_shift.conj()
                if ph_conj.ndim == 1:
                    ph_conj = xp.reshape(ph_conj, (-1, 1))
                if x.shape[0] != ph_conj.shape[0] or x.ndim != ph_conj.ndim:
                    raise RuntimeError("dimension mismatch")
                x *= ph_conj

    # force proper complex dtype
    x = complexify(x, complex_dtype=obj._cplx_dtype)

    if not obj.on_gpu:
        arg = [obj.Jd, obj.Ld, tm, obj.Kd[0:ndim]]

        if ndim == 1:
            xk = interp1_table_adj(x, obj.h[0], *arg)
        elif ndim == 2:
            xk = interp2_table_adj(x, obj.h[0], obj.h[1], *arg)
        elif ndim == 3:
            xk = interp3_table_adj(x, obj.h[0], obj.h[1], obj.h[2], *arg)
        else:
            raise NotImplementedError("dimensions > 3 not implemented")
    else:
        # kern_forward(block, grid, (ck, h1, tm, fm))
        nreps = x.shape[-1]
        xk = xp.zeros(
            (int(np.prod(obj.Kd)), nreps), dtype=obj._cplx_dtype, order="F"
        )
        if nreps == 1:
            if ndim == 1:
                args = (xk, obj.h[0], tm, x)
            elif ndim == 2:
                args = (xk, obj.h[0], obj.h[1], tm, x)
            elif ndim == 3:
                args = (xk, obj.h[0], obj.h[1], obj.h[2], tm, x)
            # obj.kern_adj(obj.block, obj.grid, args)
            obj.kern_adj(obj.grid, obj.block, args)
        else:
            # TODO: remove need for python-level loop here
            for r in range(nreps):
                if ndim == 1:
                    args = (xk[:, r], obj.h[0], tm, x[:, r])
                elif ndim == 2:
                    args = (xk[:, r], obj.h[0], obj.h[1], tm, x[:, r])
                elif ndim == 3:
                    args = (xk[:, r], obj.h[0], obj.h[1], obj.h[2], tm, x[:, r])
                # obj.kern_adj(obj.block, obj.grid, args)
                obj.kern_adj(obj.grid, obj.block, args)

    return xk.astype(x.dtype)


@profile
def _nufft_table_make1(
    how, N, J, K, L, kernel_type, phasing, debug=False, kernel_kwargs={}, xp=np
):
    """ make LUT for 1 dimension by creating a dummy 1D NUFFT object """
    nufft_args = dict(
        Jd=J,
        n_shift=0,
        kernel_type=kernel_type,
        kernel_kwargs=kernel_kwargs,
        mode="sparse",
        phasing=phasing,
        sparse_format="csc",
        on_gpu=(xp != np),
    )
    t0 = xp.arange(-J * L / 2.0, J * L / 2.0 + 1) / L  # [J*L+1]
    if not t0.size == (J * L + 1):
        raise ValueError("bad t0.size")
    pi = xp.pi
    if N % 2 == 0:
        # may be a slight symmetry error for odd N?
        # warnings.warn("odd N in _nufft_table_make1.  even N recommended.")
        pass

    # This is a slow and inefficient (but simple) way to get the table
    # because it builds a huge sparse matrix but only uses 1 column!
    if how == "slow":
        om0 = t0 * 2 * pi / K  # gam
        s1 = NufftBase(om=om0, Nd=N, Kd=K, **nufft_args)
        h = xp.asarray(s1.p[:, 0].todense()).ravel()  # [J*L + 1]
    # This way is "J times faster" than the slow way, but still not ideal.
    # It works for any user-specified interpolator.
    elif how == "fast":
        # odd case set to match result of 'slow' above
        if N % 2 == 0:
            t1 = J / 2.0 - 1 + xp.arange(L) / L  # [L]
        else:
            t1 = J / 2.0 - 1 + xp.arange(1, L + 1) / L  # [L]
        om1 = t1 * 2 * pi / K  # * gam
        s1 = NufftBase(om=om1, Nd=N, Kd=K, **nufft_args)
        try:
            h = xp.asarray(s1.p[:, np.arange(J - 1, -1, -1)].todense()).ravel(
                order="F"
            )
        except ValueError:
            # fall back to alternate slicing for CuPy
            h = xp.asarray(s1.p[:, slice(0, J)].todense()[:, ::-1]).ravel(
                order="F"
            )
        if N % 2 == 0:
            h = xp.concatenate((h, xp.atleast_1d(h[0])), axis=0)  # [J*L+1,]
        else:
            h = xp.concatenate((xp.atleast_1d(h[-1]), h), axis=0)  # [J*L+1,]
    # This efficient way uses only "J" columns of sparse matrix!
    # The trick to this is to use fake small values for N and K,
    # which works for interpolators that depend only on the ratio K/N.
    elif how == "ratio":
        Nfake = J
        Kfake = Nfake * K / N
        if debug:
            print("N={},J={},K={}".format(N, J, K))
            print("Nfake={},Kfake={}".format(Nfake, Kfake))
        t1 = J / 2.0 - 1 + xp.arange(L) / L  # [L]
        om1 = t1 * 2 * pi / Kfake  # gam
        s1 = NufftBase(om=om1, Nd=Nfake, Kd=Kfake, **nufft_args)
        try:
            h = xp.asarray(s1.p[:, np.arange(J - 1, -1, -1)].todense()).ravel(
                order="F"
            )
        except ValueError:
            # fall back to alternate slicing for CuPy
            h = xp.asarray(s1.p[:, slice(0, J)].todense()[:, ::-1]).ravel(
                order="F"
            )
        # [J*L+1] assuming symmetric
        h = xp.concatenate((h, xp.asarray([h[0]])), axis=0)
        if phasing == "complex":
            h = h * xp.exp(1j * pi * t0 * (1 / K - 1 / Kfake))  # fix phase
    else:
        raise ValueError("Bad Type: {}".format(type))
    return h, t0


@profile
def nufft_forward(obj, x, copy_x=True, grid_only=False, xp=None):
    """ Forward NUFFT (image-space to k-space).

    Parameters
    ----------
    obj : NufftBase object
        instance of NufftBase (contains k-space locations, kernel, etc.)
    x : array
        DFT values (images) [npixels, ncoils*nrepetitions]
    copy_x : bool, optional
        make a copy of x internally to avoid potentially modifying the
        original array.

    Returns
    -------
    xk : array
        DTFT coefficients (k-space)
    """
    Nd = obj.Nd
    Kd = obj.Kd
    xp, on_gpu = get_array_module(x, xp)
    try:
        # collapse all excess dimensions into just one
        data_address_in = get_data_address(x)
        if grid_only:
            # x = x.reshape(list(Kd) + [-1, ], order='F')
            x = x.reshape((np.prod(Kd), -1), order="F")
        else:
            x = x.reshape(list(Nd) + [-1], order="F")
    except:
        raise ValueError("input signal has wrong size")

    # Promote to complex if real input was provided
    x = complexify(x, complex_dtype=obj._cplx_dtype)

    if copy_x and (data_address_in == get_data_address(x)):
        # make sure original array isn't modified!
        x = x.copy(order="A")

    L = x.shape[-1]

    if not grid_only:
        #
        # the usual case is where L=1, i.e., there is just one input signal.
        #
        if obj.sn is not None:
            x *= obj.sn[..., xp.newaxis]  # scaling factors
        # TODO: cache FFT plans
        if xp == np:
            xk = fftn(x, tuple(Kd), axes=range(x.ndim - 1))
        else:
<<<<<<< HEAD
            xk = cupy_fftn(x, tuple(Kd), axes=tuple(range(x.ndim - 1)),
                           overwrite_x=True)

        if obj.phase_before is not None:
            xk *= obj.phase_before[..., xp.newaxis]
        xk = xk.reshape((np.prod(Kd), L), order='F')
=======
            xk = cupy_fftn(
                x, tuple(Kd), axes=tuple(range(x.ndim - 1)), overwrite_x=True
            )

        if obj.phase_before is not None:
            xk *= obj.phase_before[..., xp.newaxis]
        xk = xk.reshape((np.prod(Kd), L), order="F")
>>>>>>> 98face3f

        if obj.ortho:
            xk /= obj.scale_ortho
    else:
        xk = x

<<<<<<< HEAD

    if 'table' in obj.mode:
=======
    if "table" in obj.mode:
>>>>>>> 98face3f
        # interpolate via tabulated interpolator
        x = obj.interp_table(obj, xk)
    else:
        # interpolate using precomputed sparse matrix
        if xp == np:
            x = obj.p * xk  # [M,*L]
        else:
            # cannot use the notation above because it seems there is a bug in
            # COO->CSC/CSR conversion that causes issues
            # can avoid by calling cusparse.csrmv directly

            # obj.p is CSC so use obj.p.T with transa=True to do a CSR multiplication
            if obj.p_csr is not None:
                if xk.ndim == 1:
                    x = cupy.cusparse.csrmv(
                        obj.p_csr, xk, transa=False
                    )  # [*Kd, *L]
                else:
                    x = cupy.cusparse.csrmm(obj.p_csr, xk, transa=False)
            else:
                if xk.ndim == 1:
                    x = cupy.cusparse.csrmv(
                        obj.p.T, xk, transa=True
                    )  # [*Kd, *L]
                else:
                    x = cupy.cusparse.csrmm(obj.p.T, xk, transa=True)

    x = xp.reshape(x, (obj.M, L), order="F")
    if grid_only:
        return x

    if obj.phase_after is not None:
        x *= obj.phase_after[:, None]  # broadcast rather than np.tile

    remove_singleton = True
    if remove_singleton and L == 1:
        x = x[..., 0]

    return x


@profile
def nufft_forward_exact(obj, x, copy_x=True, xp=None):
    """ Brute-force forward DTFT (image-space to k-space).

    **Warning:** This is SLOW! Intended primarily for validating NUFFT in
    tests

    Parameters
    ----------
    obj : NufftBase object
        instance of NufftBase (contains k-space locations, kernel, etc.)
    x : array
        DFT values (images) [npixels, ncoils*nrepetitions]
    copy_x : bool, optional
        make a copy of x internally to avoid potentially modifying the
        original array.

    Returns
    -------
    xk : array
        DTFT coefficients (k-space)
    """
    Nd = obj.Nd
    xp, on_gpu = get_array_module(x, xp)

    try:
        # collapse all excess dimensions into just one
        data_address_in = get_data_address(x)
        x = x.reshape(list(Nd) + [-1], order="F")
    except:
        raise ValueError("input signal has wrong size")

    # Promote to complex if real input was provided
    x = complexify(x, complex_dtype=obj._cplx_dtype)

    if copy_x and (data_address_in == get_data_address(x)):
        # make sure original array isn't modified!
        x = x.copy(order="A")

    L = x.shape[-1]

    xk = xp.empty((obj.M, L), dtype=x.dtype, order="F")
    for rep in range(L):
        xk[..., rep] = dtft(
            x[:, rep], omega=obj.om, Nd=Nd, n_shift=obj.n_shift, xp=xp
        )

    remove_singleton = True
    if remove_singleton and L == 1:
        xk = xk[..., 0]

    return xk


@profile
def nufft_adj(obj, xk, copy=True, return_psf=False, grid_only=False, xp=None):
    """Adjoint NUFFT (k-space to image-space).

    Parameters
    ----------
    obj : NufftBase object
        instance of NufftBase (contains k-space locations, kernel, etc.)
    xk : array
        DTFT values (k-space) [nsamples, ncoils*nrepetitions]
    copy : bool, optional
        make a copy of ``xk`` internally to avoid potentially modifying the
        original array.
    return_psf : bool, optional
        EXPERIMENTAL

    Returns
    -------
    x : array
        DFT coefficients
    """
    Nd = obj.Nd
    Kd = obj.Kd
    xp, on_gpu = get_array_module(xk, xp)
    data_address_in = get_data_address(xk)
    if xk.size % obj.M != 0:
        raise ValueError("invalid size")
    xk = complexify(xk, complex_dtype=obj._cplx_dtype)  # force complex
    xk = xp.reshape(xk, (obj.M, -1), order="F")  # [M,*L]
    if copy and (data_address_in == get_data_address(xk)):
        # ensure input array isn't modified by in-place operations below
        xk = xk.copy(order="A")

    nrepetitions = xk.shape[-1]

    if obj.phase_after is not None and not return_psf:
        # replaced np.tile() with broadcasting
        xk *= obj.phase_after.conj()[:, xp.newaxis]

    if "table" in obj.mode:
        # interpolate via tabulated interpolator
        xk = xk.astype(xp.result_type(obj.h[0], xk.dtype), copy=False)
        xk_all = obj.interp_table_adj(obj, xk)
    else:
        # interpolate using precomputed sparse matrix
        if xp == np:
            xk_all = obj.p.H * xk  # [*Kd, *L]
        else:
            # cannot use the notation above because it seems there is a bug in
            # COO->CSC/CSR conversion that causes issues
            # can avoid by calling cusparse.csrmv directly
            if xk.ndim == 1:
                # xk_all will have shape [*Kd, *L]
                xk_all = cupy.cusparse.csrmv(obj.p.H, xk, transa=False)
            else:
                xk_all = cupy.cusparse.csrmm(obj.p.H, xk, transa=False)

    if grid_only:
        # return raw gridded samples prior to FFT and truncation
        return xk_all

    # x = xp.zeros(tuple(Kd) + (nrepetitions,), dtype=xk.dtype)

    if xk_all.ndim == 1:
        xk_all = xk_all[:, None]

    xk_all = xk_all.reshape(tuple(Kd) + (nrepetitions,), order="F")
    if return_psf:
        return xk_all[..., 0]
    if obj.phase_before is not None:
        xk_all *= obj.phase_before.conj()[..., xp.newaxis]
    # TODO: cache FFT plans
    if xp == np:
        x = ifftn(xk_all, axes=range(xk_all.ndim - 1))
    else:
        x = cupy_ifftn(
            xk_all, axes=tuple(range(xk_all.ndim - 1)), overwrite_x=True
        )

    # eliminate zero padding from ends
    subset_slices = tuple([slice(d) for d in Nd] + [slice(None)])
    x = x[subset_slices]

    if obj.ortho:
        # TODO: even if obj.ortho?
        x *= obj.scale_ortho * obj.adjoint_scalefactor
    else:
        # undo default normalization of ifftn (as in matlab nufft_adj)
        x *= np.prod(Kd) * obj.adjoint_scalefactor

    # scaling factors
    if obj.sn is not None:
        x *= xp.conj(obj.sn)[..., xp.newaxis]

    remove_singleton = True
    if remove_singleton and nrepetitions == 1:
        x = x[..., 0]

    return x


def nufft_adj_exact(obj, xk, copy=True, xp=None):
    """ Brute-force adjoint NUFFT (k-space to image-space).

    **Warning:** This is SLOW! Intended primarily for validating NUFFT in
    tests

    Parameters
    ----------
    obj : NufftBase object
        instance of NufftBase (contains k-space locations, kernel, etc.)
    xk : array
        DTFT values (k-space) [nsamples, ncoils*nrepetitions]
    copy : bool, optional
        make a copy of ``xk`` internally to avoid potentially modifying the
        original array.

    Returns
    -------
    x : array
        DFT coefficients
    """
    # extract attributes from structure
    Nd = obj.Nd
    xp, on_gpu = get_array_module(xk, xp)

    data_address_in = get_data_address(xk)
    if xk.size % obj.M != 0:
        raise ValueError("invalid size")
    xk = complexify(xk, complex_dtype=obj._cplx_dtype)  # force complex
    xk = xp.reshape(xk, (obj.M, -1), order="F")  # [M,*L]
    if copy and (data_address_in == get_data_address(xk)):
        # make sure the original array isn't modified!
        xk = xk.copy(order="A")

    nrepetitions = xk.shape[-1]

    x = xp.empty((np.prod(Nd), nrepetitions), dtype=xk.dtype, order="F")
    for rep in range(nrepetitions):
        x[..., rep] = dtft_adj(
            xk[:, rep], omega=obj.om, Nd=obj.Nd, n_shift=obj.n_shift
        )

    if obj.ortho:
        x *= obj.scale_ortho * obj.adjoint_scalefactor
    elif obj.adjoint_scalefactor != 1:
        x *= obj.adjoint_scalefactor

    remove_singleton = True
    if remove_singleton and nrepetitions == 1:
        x = x[..., 0]

    return x<|MERGE_RESOLUTION|>--- conflicted
+++ resolved
@@ -1345,14 +1345,6 @@
         if xp == np:
             xk = fftn(x, tuple(Kd), axes=range(x.ndim - 1))
         else:
-<<<<<<< HEAD
-            xk = cupy_fftn(x, tuple(Kd), axes=tuple(range(x.ndim - 1)),
-                           overwrite_x=True)
-
-        if obj.phase_before is not None:
-            xk *= obj.phase_before[..., xp.newaxis]
-        xk = xk.reshape((np.prod(Kd), L), order='F')
-=======
             xk = cupy_fftn(
                 x, tuple(Kd), axes=tuple(range(x.ndim - 1)), overwrite_x=True
             )
@@ -1360,19 +1352,13 @@
         if obj.phase_before is not None:
             xk *= obj.phase_before[..., xp.newaxis]
         xk = xk.reshape((np.prod(Kd), L), order="F")
->>>>>>> 98face3f
 
         if obj.ortho:
             xk /= obj.scale_ortho
     else:
         xk = x
 
-<<<<<<< HEAD
-
-    if 'table' in obj.mode:
-=======
     if "table" in obj.mode:
->>>>>>> 98face3f
         # interpolate via tabulated interpolator
         x = obj.interp_table(obj, xk)
     else:
